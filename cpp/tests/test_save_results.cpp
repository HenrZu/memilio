#include "load_test_data.h"
#include "epidemiology/model/simulation.h"
#include "epidemiology/secir/secir.h"
#include <epidemiology_io/secir_result_io.h>
#include <gtest/gtest.h>

TEST(TestSaveResult, compareResultWithH5)
{
    double t0   = 0;
    double tmax = 50;
    double dt   = 0.1;

    double tinc = 5.2, tinfmild = 6, tserint = 4.2, thosp2home = 12, thome2hosp = 5, thosp2icu = 2, ticu2home = 8,
           tinfasy = 6.2, ticu2death = 5;

    double cont_freq = 10, alpha = 0.09, beta = 0.25, delta = 0.3, rho = 0.2, theta = 0.25;

    double nb_total_t0 = 10000, nb_exp_t0 = 100, nb_inf_t0 = 50, nb_car_t0 = 50, nb_hosp_t0 = 20, nb_icu_t0 = 10,
           nb_rec_t0 = 10, nb_dead_t0 = 0;

    epi::SecirModel<epi::AgeGroup1> model;
    size_t nb_groups = (size_t)epi::AgeGroup1::Count;
    auto& params     = model.parameters;

    for (size_t i = 0; i < nb_groups; i++) {
        params.times[i].set_incubation(tinc);
        params.times[i].set_infectious_mild(tinfmild);
        params.times[i].set_serialinterval(tserint);
        params.times[i].set_hospitalized_to_home(thosp2home);
        params.times[i].set_home_to_hospitalized(thome2hosp);
        params.times[i].set_hospitalized_to_icu(thosp2icu);
        params.times[i].set_icu_to_home(ticu2home);
        params.times[i].set_infectious_asymp(tinfasy);
        params.times[i].set_icu_to_death(ticu2death);

        model.populations.set(nb_exp_t0, (epi::AgeGroup1)i, epi::InfectionType::E);
        model.populations.set(nb_car_t0, (epi::AgeGroup1)i, epi::InfectionType::C);
        model.populations.set(nb_inf_t0, (epi::AgeGroup1)i, epi::InfectionType::I);
        model.populations.set(nb_hosp_t0, (epi::AgeGroup1)i, epi::InfectionType::H);
        model.populations.set(nb_icu_t0, (epi::AgeGroup1)i, epi::InfectionType::U);
        model.populations.set(nb_rec_t0, (epi::AgeGroup1)i, epi::InfectionType::R);
        model.populations.set(nb_dead_t0, (epi::AgeGroup1)i, epi::InfectionType::D);
        model.populations.set_difference_from_total(nb_total_t0, (epi::AgeGroup1)0, epi::InfectionType::S);

        params.probabilities[i].set_infection_from_contact(0.06);
        params.probabilities[i].set_carrier_infectability(0.67);
        params.probabilities[i].set_asymp_per_infectious(alpha);
        params.probabilities[i].set_risk_from_symptomatic(beta);
        params.probabilities[i].set_hospitalized_per_infectious(rho);
        params.probabilities[i].set_icu_per_hospitalized(theta);
        params.probabilities[i].set_dead_per_icu(delta);
    }

<<<<<<< HEAD
    epi::ContactFrequencyMatrix& cont_freq_matrix = params.get_contact_patterns();
    epi::Damping dummy(30., 0.3);
    for (int i = 0; i < static_cast<int>(nb_groups); i++) {
        for (int j = i; j < static_cast<int>(nb_groups); j++) {
            cont_freq_matrix.set_cont_freq(cont_freq, i, j);
            cont_freq_matrix.add_damping(dummy, i, j);
        }
    }
=======
    epi::ContactMatrixGroup& contact_matrix = params.get_contact_patterns();
    contact_matrix[0] = epi::ContactMatrix(Eigen::MatrixXd::Constant(nb_groups, nb_groups, fact * cont_freq));
    contact_matrix[0].add_damping(0.7, epi::SimulationTime(30.));
>>>>>>> 81cf39ef

    auto result_from_sim = simulate(t0, tmax, dt, model);

    epi::save_result(result_from_sim, "test_result.h5");

    epi::SecirSimulationResult result_from_file{epi::read_result("test_result.h5", static_cast<int>(nb_groups))};

    ASSERT_EQ(result_from_file.get_groups().get_num_time_points(), result_from_sim.get_num_time_points());
    ASSERT_EQ(result_from_file.get_totals().get_num_time_points(), result_from_sim.get_num_time_points());
    for (Eigen::Index i = 0; i < result_from_sim.get_num_time_points(); i++) {
        ASSERT_EQ(result_from_file.get_groups().get_num_elements(), result_from_sim.get_num_elements())
            << "at row " << i;
        ASSERT_EQ(result_from_file.get_totals().get_num_elements(),
                  result_from_sim.get_num_elements() / static_cast<Eigen::Index>(nb_groups))
            << "at row " << i;
        ASSERT_NEAR(result_from_sim.get_time(i), result_from_file.get_groups().get_time(i), 1e-10) << "at row " << i;
        ASSERT_NEAR(result_from_sim.get_time(i), result_from_file.get_totals().get_time(i), 1e-10) << "at row " << i;
        for (Eigen::Index l = 0; l < result_from_file.get_totals().get_num_elements(); l++) {
            double total = 0.0;
            for (Eigen::Index j = 0; j < Eigen::Index(nb_groups); j++) {
                total += result_from_sim[i][j * (size_t)epi::InfectionType::Count + l];
                EXPECT_NEAR(result_from_file.get_groups()[i][j * (size_t)epi::InfectionType::Count + l],
                            result_from_sim[i][j * (size_t)epi::InfectionType::Count + l], 1e-10)
                    << " at row " << i << " at row " << l << " at Group " << j;
            }
            EXPECT_NEAR(result_from_file.get_totals()[i][l], total, 1e-10) << " at row " << i << " at row " << l;
        }
    }
}<|MERGE_RESOLUTION|>--- conflicted
+++ resolved
@@ -51,20 +51,9 @@
         params.probabilities[i].set_dead_per_icu(delta);
     }
 
-<<<<<<< HEAD
-    epi::ContactFrequencyMatrix& cont_freq_matrix = params.get_contact_patterns();
-    epi::Damping dummy(30., 0.3);
-    for (int i = 0; i < static_cast<int>(nb_groups); i++) {
-        for (int j = i; j < static_cast<int>(nb_groups); j++) {
-            cont_freq_matrix.set_cont_freq(cont_freq, i, j);
-            cont_freq_matrix.add_damping(dummy, i, j);
-        }
-    }
-=======
     epi::ContactMatrixGroup& contact_matrix = params.get_contact_patterns();
-    contact_matrix[0] = epi::ContactMatrix(Eigen::MatrixXd::Constant(nb_groups, nb_groups, fact * cont_freq));
+    contact_matrix[0] = epi::ContactMatrix(Eigen::MatrixXd::Constant(nb_groups, nb_groups, cont_freq));
     contact_matrix[0].add_damping(0.7, epi::SimulationTime(30.));
->>>>>>> 81cf39ef
 
     auto result_from_sim = simulate(t0, tmax, dt, model);
 
