# Versions of the bundled libraries
# If you like to upgrade, just change the number
set(EPI_EIGEN_VERSION "3.3.0")
set(EPI_SPDLOG_VERSION "1.5.0") 
set(EPI_JSONCPP_VERSION "1.7.4")


set(SPDLOG_INSTALL ON)

if(EPI_USE_BUNDLED_SPDLOG)
    message(STATUS "Downloading Spdlog library")
    if(CMAKE_VERSION VERSION_LESS 3.11)
        set(UPDATE_DISCONNECTED_IF_AVAILABLE "UPDATE_DISCONNECTED 1")

        include(DownloadProject)
        download_project(PROJ                spdlog
                         GIT_REPOSITORY      https://github.com/gabime/spdlog.git
                         GIT_TAG             v${EPI_SPDLOG_VERSION}
                         UPDATE_DISCONNECTED 1
                         QUIET
        )

        add_subdirectory(${spdlog_SOURCE_DIR} ${spdlog_SOURCE_DIR} EXCLUDE_FROM_ALL)
    else()
        include(FetchContent)
        FetchContent_Declare(
          spdlog
          GIT_REPOSITORY https://github.com/gabime/spdlog.git
          GIT_TAG v${EPI_SPDLOG_VERSION}
        )
        FetchContent_GetProperties(spdlog)
        if(NOT spdlog_POPULATED)
          FetchContent_Populate(spdlog)
          add_subdirectory(${spdlog_SOURCE_DIR} ${spdlog_BINARY_DIR} EXCLUDE_FROM_ALL)
        endif()
    endif()
else()
    find_package(spdlog REQUIRED)
endif()

if(EPI_USE_BUNDLED_EIGEN)
    message(STATUS "Downloading Eigen library")
    if(CMAKE_VERSION VERSION_LESS 3.11)
        set(UPDATE_DISCONNECTED_IF_AVAILABLE "UPDATE_DISCONNECTED 1")

        include(DownloadProject)
        download_project(PROJ                eigen
                         URL                 http://gitlab.com/libeigen/eigen/-/archive/${EPI_EIGEN_VERSION}/eigen-${EPI_EIGEN_VERSION}.tar.gz
                         UPDATE_DISCONNECTED 1
                         QUIET
        )
    else()
        include(FetchContent)
        FetchContent_Declare(
          eigen
          URL http://gitlab.com/libeigen/eigen/-/archive/${EPI_EIGEN_VERSION}/eigen-${EPI_EIGEN_VERSION}.tar.gz
        )
        FetchContent_GetProperties(eigen)
        if(NOT eigen_POPULATED)
          FetchContent_Populate(eigen)
        endif()
    endif()
    add_library(eigen INTERFACE)
    target_include_directories(eigen INTERFACE ${eigen_SOURCE_DIR})
    add_library(Eigen3::Eigen ALIAS eigen)
else()
    find_package(Eigen3 3.3 REQUIRED NO_MODULE)
endif()

if (EPI_BUILD_EPI_IO)
  # TODO: support also HDF5 config mode
  find_package(HDF5 REQUIRED COMPONENTS CXX)

  find_package(Boost REQUIRED COMPONENTS filesystem)

  find_package(tixi3 REQUIRED CONFIG)
<<<<<<< HEAD

  if(EPI_USE_BUNDLED_JSONCPP)
    message(STATUS "Downloading jsoncpp library")
    if(CMAKE_VERSION VERSION_LESS 3.11)
        set(UPDATE_DISCONNECTED_IF_AVAILABLE "UPDATE_DISCONNECTED 1")

        include(DownloadProject)
        download_project(PROJ               jsoncpp
                        URL                 https://github.com/open-source-parsers/jsoncpp/archive/${EPI_JSONCPP_VERSION}.tar.gz
                        UPDATE_DISCONNECTED 1
                        QUIET
        )
        add_subdirectory(${jsoncpp_SOURCE_DIR} ${jsoncpp_SOURCE_DIR} EXCLUDE_FROM_ALL)
    else()
      include(FetchContent)
      FetchContent_Declare(
        jsoncpp
        URL https://github.com/open-source-parsers/jsoncpp/archive/${EPI_JSONCPP_VERSION}.tar.gz
      )
      FetchContent_GetProperties(jsoncpp)
      if(NOT jsoncpp_POPULATED)
        FetchContent_Populate(jsoncpp)
        add_subdirectory(${jsoncpp_SOURCE_DIR} ${jsoncpp_BINARY_DIR} EXCLUDE_FROM_ALL)
      endif()

    endif()
  else(EPI_USE_BUNDLED_JSONCPP)
    find_package(jsoncpp REQUIRED CONFIG)
  endif(EPI_USE_BUNDLED_JSONCPP)

  if (BUILD_SHARED_LIBS)
    add_library(jsoncpp ALIAS jsoncpp_lib)
  else(BUILD_SHARED_LIBS)
    add_library(jsoncpp ALIAS jsoncpp_lib_static)
  endif(BUILD_SHARED_LIBS)


=======
>>>>>>> 371eeea5
endif(EPI_BUILD_EPI_IO)
<|MERGE_RESOLUTION|>--- conflicted
+++ resolved
@@ -1,117 +1,113 @@
-# Versions of the bundled libraries
-# If you like to upgrade, just change the number
-set(EPI_EIGEN_VERSION "3.3.0")
-set(EPI_SPDLOG_VERSION "1.5.0") 
-set(EPI_JSONCPP_VERSION "1.7.4")
-
-
-set(SPDLOG_INSTALL ON)
-
-if(EPI_USE_BUNDLED_SPDLOG)
-    message(STATUS "Downloading Spdlog library")
-    if(CMAKE_VERSION VERSION_LESS 3.11)
-        set(UPDATE_DISCONNECTED_IF_AVAILABLE "UPDATE_DISCONNECTED 1")
-
-        include(DownloadProject)
-        download_project(PROJ                spdlog
-                         GIT_REPOSITORY      https://github.com/gabime/spdlog.git
-                         GIT_TAG             v${EPI_SPDLOG_VERSION}
-                         UPDATE_DISCONNECTED 1
-                         QUIET
-        )
-
-        add_subdirectory(${spdlog_SOURCE_DIR} ${spdlog_SOURCE_DIR} EXCLUDE_FROM_ALL)
-    else()
-        include(FetchContent)
-        FetchContent_Declare(
-          spdlog
-          GIT_REPOSITORY https://github.com/gabime/spdlog.git
-          GIT_TAG v${EPI_SPDLOG_VERSION}
-        )
-        FetchContent_GetProperties(spdlog)
-        if(NOT spdlog_POPULATED)
-          FetchContent_Populate(spdlog)
-          add_subdirectory(${spdlog_SOURCE_DIR} ${spdlog_BINARY_DIR} EXCLUDE_FROM_ALL)
-        endif()
-    endif()
-else()
-    find_package(spdlog REQUIRED)
-endif()
-
-if(EPI_USE_BUNDLED_EIGEN)
-    message(STATUS "Downloading Eigen library")
-    if(CMAKE_VERSION VERSION_LESS 3.11)
-        set(UPDATE_DISCONNECTED_IF_AVAILABLE "UPDATE_DISCONNECTED 1")
-
-        include(DownloadProject)
-        download_project(PROJ                eigen
-                         URL                 http://gitlab.com/libeigen/eigen/-/archive/${EPI_EIGEN_VERSION}/eigen-${EPI_EIGEN_VERSION}.tar.gz
-                         UPDATE_DISCONNECTED 1
-                         QUIET
-        )
-    else()
-        include(FetchContent)
-        FetchContent_Declare(
-          eigen
-          URL http://gitlab.com/libeigen/eigen/-/archive/${EPI_EIGEN_VERSION}/eigen-${EPI_EIGEN_VERSION}.tar.gz
-        )
-        FetchContent_GetProperties(eigen)
-        if(NOT eigen_POPULATED)
-          FetchContent_Populate(eigen)
-        endif()
-    endif()
-    add_library(eigen INTERFACE)
-    target_include_directories(eigen INTERFACE ${eigen_SOURCE_DIR})
-    add_library(Eigen3::Eigen ALIAS eigen)
-else()
-    find_package(Eigen3 3.3 REQUIRED NO_MODULE)
-endif()
-
-if (EPI_BUILD_EPI_IO)
-  # TODO: support also HDF5 config mode
-  find_package(HDF5 REQUIRED COMPONENTS CXX)
-
-  find_package(Boost REQUIRED COMPONENTS filesystem)
-
-  find_package(tixi3 REQUIRED CONFIG)
-<<<<<<< HEAD
-
-  if(EPI_USE_BUNDLED_JSONCPP)
-    message(STATUS "Downloading jsoncpp library")
-    if(CMAKE_VERSION VERSION_LESS 3.11)
-        set(UPDATE_DISCONNECTED_IF_AVAILABLE "UPDATE_DISCONNECTED 1")
-
-        include(DownloadProject)
-        download_project(PROJ               jsoncpp
-                        URL                 https://github.com/open-source-parsers/jsoncpp/archive/${EPI_JSONCPP_VERSION}.tar.gz
-                        UPDATE_DISCONNECTED 1
-                        QUIET
-        )
-        add_subdirectory(${jsoncpp_SOURCE_DIR} ${jsoncpp_SOURCE_DIR} EXCLUDE_FROM_ALL)
-    else()
-      include(FetchContent)
-      FetchContent_Declare(
-        jsoncpp
-        URL https://github.com/open-source-parsers/jsoncpp/archive/${EPI_JSONCPP_VERSION}.tar.gz
-      )
-      FetchContent_GetProperties(jsoncpp)
-      if(NOT jsoncpp_POPULATED)
-        FetchContent_Populate(jsoncpp)
-        add_subdirectory(${jsoncpp_SOURCE_DIR} ${jsoncpp_BINARY_DIR} EXCLUDE_FROM_ALL)
-      endif()
-
-    endif()
-  else(EPI_USE_BUNDLED_JSONCPP)
-    find_package(jsoncpp REQUIRED CONFIG)
-  endif(EPI_USE_BUNDLED_JSONCPP)
-
-  if (BUILD_SHARED_LIBS)
-    add_library(jsoncpp ALIAS jsoncpp_lib)
-  else(BUILD_SHARED_LIBS)
-    add_library(jsoncpp ALIAS jsoncpp_lib_static)
-  endif(BUILD_SHARED_LIBS)
-
-
-=======
->>>>>>> 371eeea5
-endif(EPI_BUILD_EPI_IO)
+# Versions of the bundled libraries
+# If you like to upgrade, just change the number
+set(EPI_EIGEN_VERSION "3.3.0")
+set(EPI_SPDLOG_VERSION "1.5.0") 
+set(EPI_JSONCPP_VERSION "1.7.4")
+
+
+set(SPDLOG_INSTALL ON)
+
+if(EPI_USE_BUNDLED_SPDLOG)
+    message(STATUS "Downloading Spdlog library")
+    if(CMAKE_VERSION VERSION_LESS 3.11)
+        set(UPDATE_DISCONNECTED_IF_AVAILABLE "UPDATE_DISCONNECTED 1")
+
+        include(DownloadProject)
+        download_project(PROJ                spdlog
+                         GIT_REPOSITORY      https://github.com/gabime/spdlog.git
+                         GIT_TAG             v${EPI_SPDLOG_VERSION}
+                         UPDATE_DISCONNECTED 1
+                         QUIET
+        )
+
+        add_subdirectory(${spdlog_SOURCE_DIR} ${spdlog_SOURCE_DIR} EXCLUDE_FROM_ALL)
+    else()
+        include(FetchContent)
+        FetchContent_Declare(
+          spdlog
+          GIT_REPOSITORY https://github.com/gabime/spdlog.git
+          GIT_TAG v${EPI_SPDLOG_VERSION}
+        )
+        FetchContent_GetProperties(spdlog)
+        if(NOT spdlog_POPULATED)
+          FetchContent_Populate(spdlog)
+          add_subdirectory(${spdlog_SOURCE_DIR} ${spdlog_BINARY_DIR} EXCLUDE_FROM_ALL)
+        endif()
+    endif()
+else()
+    find_package(spdlog REQUIRED)
+endif()
+
+if(EPI_USE_BUNDLED_EIGEN)
+    message(STATUS "Downloading Eigen library")
+    if(CMAKE_VERSION VERSION_LESS 3.11)
+        set(UPDATE_DISCONNECTED_IF_AVAILABLE "UPDATE_DISCONNECTED 1")
+
+        include(DownloadProject)
+        download_project(PROJ                eigen
+                         URL                 http://gitlab.com/libeigen/eigen/-/archive/${EPI_EIGEN_VERSION}/eigen-${EPI_EIGEN_VERSION}.tar.gz
+                         UPDATE_DISCONNECTED 1
+                         QUIET
+        )
+    else()
+        include(FetchContent)
+        FetchContent_Declare(
+          eigen
+          URL http://gitlab.com/libeigen/eigen/-/archive/${EPI_EIGEN_VERSION}/eigen-${EPI_EIGEN_VERSION}.tar.gz
+        )
+        FetchContent_GetProperties(eigen)
+        if(NOT eigen_POPULATED)
+          FetchContent_Populate(eigen)
+        endif()
+    endif()
+    add_library(eigen INTERFACE)
+    target_include_directories(eigen INTERFACE ${eigen_SOURCE_DIR})
+    add_library(Eigen3::Eigen ALIAS eigen)
+else()
+    find_package(Eigen3 3.3 REQUIRED NO_MODULE)
+endif()
+
+if (EPI_BUILD_EPI_IO)
+  # TODO: support also HDF5 config mode
+  find_package(HDF5 REQUIRED COMPONENTS CXX)
+
+  find_package(Boost REQUIRED COMPONENTS filesystem)
+
+  find_package(tixi3 REQUIRED CONFIG)
+
+  if(EPI_USE_BUNDLED_JSONCPP)
+    message(STATUS "Downloading jsoncpp library")
+    if(CMAKE_VERSION VERSION_LESS 3.11)
+        set(UPDATE_DISCONNECTED_IF_AVAILABLE "UPDATE_DISCONNECTED 1")
+
+        include(DownloadProject)
+        download_project(PROJ               jsoncpp
+                        URL                 https://github.com/open-source-parsers/jsoncpp/archive/${EPI_JSONCPP_VERSION}.tar.gz
+                        UPDATE_DISCONNECTED 1
+                        QUIET
+        )
+        add_subdirectory(${jsoncpp_SOURCE_DIR} ${jsoncpp_SOURCE_DIR} EXCLUDE_FROM_ALL)
+    else()
+      include(FetchContent)
+      FetchContent_Declare(
+        jsoncpp
+        URL https://github.com/open-source-parsers/jsoncpp/archive/${EPI_JSONCPP_VERSION}.tar.gz
+      )
+      FetchContent_GetProperties(jsoncpp)
+      if(NOT jsoncpp_POPULATED)
+        FetchContent_Populate(jsoncpp)
+        add_subdirectory(${jsoncpp_SOURCE_DIR} ${jsoncpp_BINARY_DIR} EXCLUDE_FROM_ALL)
+      endif()
+
+    endif()
+  else(EPI_USE_BUNDLED_JSONCPP)
+    find_package(jsoncpp REQUIRED CONFIG)
+  endif(EPI_USE_BUNDLED_JSONCPP)
+
+  if (BUILD_SHARED_LIBS)
+    add_library(jsoncpp ALIAS jsoncpp_lib)
+  else(BUILD_SHARED_LIBS)
+    add_library(jsoncpp ALIAS jsoncpp_lib_static)
+  endif(BUILD_SHARED_LIBS)
+
+endif(EPI_BUILD_EPI_IO)