--- conflicted
+++ resolved
@@ -8,12 +8,8 @@
    'read_data':False,
    'make_plot':False,
    'out_form':'json',
-<<<<<<< HEAD
-   'out_folder':'',
+   'out_folder': default_file_path,
    'update_data':False
-=======
-   'out_folder':default_file_path,
->>>>>>> 04fb317e
 }
 
 # The following dict EngEng makes sure that for all
@@ -46,14 +42,11 @@
    '90+': '90+',
    'both': 'both',
    'all': 'all',
-<<<<<<< HEAD
    'occupied_ICU': 'occupied_ICU',
    'free_ICU': 'free_ICU',
    'reporting_hospitals': 'reporting_hospitals',
    'ICU_ventilated': 'ICU_ventilated',
-=======
    'population': 'Population'
->>>>>>> 04fb317e
 }
 
 GerEng = {
@@ -70,7 +63,6 @@
    'unbekannt': EngEng['unknown'],
    'W' : EngEng['female'],
    'M' : EngEng['male'],
-<<<<<<< HEAD
    'bundesland': EngEng['idState'],
    'betten_belegt': EngEng['occupied_ICU'],
    'betten_frei': EngEng['free_ICU'],
@@ -79,14 +71,12 @@
    'anzahl_standorte': EngEng['reporting_hospitals'],
    'faelle_covid_aktuell': EngEng['intensive care unit'],
    'faelle_covid_aktuell_beatmet': EngEng['ICU_ventilated'],
-=======
    'LAN_ew_GEN': EngEng['state'],
    'LAN_ew_EWZ': EngEng['population'],
    'LAN_ew_RS': EngEng['idState'],
    'EWZ': EngEng['population'],
    'GEN': EngEng['county'],
    'RS': EngEng['idCounty']
->>>>>>> 04fb317e
 }
 
 EsEng = {'fecha': EngEng['date'],
