--- conflicted
+++ resolved
@@ -219,14 +219,14 @@
       counties = pandas.read_json(file_in)
    except:
       try:
-         print('Local counties Dataframe not found. Trying to download from HPC server')
+         print('Local counties dataframe not found. Trying to download from HPC server')
          path_counties = 'http://hpcagainstcorona.sc.bs.dlr.de/data/migration/'
          counties = pandas.read_excel(os.path.join(path_counties, 'kreise_deu.xlsx'), sheet_name=1, header=3,
                                       engine='openpyxl')
+         gd.write_dataframe(counties, directory, filename_counties, "json")
       except:
-<<<<<<< HEAD
-         print('No Access to HPC Server. Trying to download data from the internet')
-         path_counties = 'https://www.destatis.de/DE/Themen/Laender-Regionen/Regionales/Gemeindeverzeichnis/Administrativ/04-kreise.xlsx;jsessionid=6B8F70BA9D0FF85F3952E8D34151B3A7.internet712?__blob=publicationFile'
+         print('No access to HPC Server. Trying to download data from the internet')
+         path_counties = 'https://www.destatis.de/DE/Themen/Laender-Regionen/Regionales/Gemeindeverzeichnis/Administrativ/04-kreise.xlsx;?__blob=publicationFile'
          counties = pandas.read_excel(os.path.join(path_counties), sheet_name=1, header=3, engine='openpyxl')
          gd.write_dataframe(counties, directory, filename_counties, "json")
 
@@ -243,10 +243,6 @@
       reg_key = pandas.read_json(file_in)
    except:
       print('Local reg_key Dataframe not found. Trying to download from the internet')
-=======
-         path_counties = 'https://www.destatis.de/DE/Themen/Laender-Regionen/Regionales/Gemeindeverzeichnis/Administrativ/04-kreise.xlsx;?__blob=publicationFile'
-         counties = pandas.read_excel(os.path.join(path_counties),sheet_name=1, header=3, engine='openpyxl')
->>>>>>> 349ed169
       path_reg_key = 'https://www.zensus2011.de/SharedDocs/Downloads/DE/Pressemitteilung/DemografischeGrunddaten/' \
                      '1A_EinwohnerzahlGeschlecht.xls?__blob=publicationFile&v=5'
       # read tables
