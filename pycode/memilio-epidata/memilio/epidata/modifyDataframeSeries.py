--- conflicted
+++ resolved
@@ -157,7 +157,6 @@
 
     return df_new
 
-<<<<<<< HEAD
 def split_column_based_on_values(
         df_to_split, column_to_split, column_vals_name, groupby_list, new_column_labels, compute_cumsum):
     """! Splits a column in a dataframe into separate columns. For each unique value that appears in a selected column,
@@ -198,7 +197,6 @@
             on=groupby_list, how='outer')
 
     return new_column_labels, df_joined
-=======
 
 def extract_subframe_based_on_dates(df, start_date, end_date):
     """! Removes all data with date lower than start date or higher than end date.
@@ -240,5 +238,4 @@
     df_new.insert(loc=loc_new_col, column=new_col_name, value=df_new[col_to_map])
     for item in map:
         df_new.loc[df_new[col_to_map] == item[1], [new_col_name]] = item[0]
-    return df_new
->>>>>>> 145cb17f
+    return df_new